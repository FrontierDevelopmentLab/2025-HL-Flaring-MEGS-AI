--- conflicted
+++ resolved
@@ -151,10 +151,4 @@
         if len(g17_files) != 0:
             process_files(g17_files, "GOES-17", self.concat_dir / "combined_g17_avg1m", self.used_g17_files)
         if len(g18_files) != 0:
-            process_files(g18_files, "GOES-18", self.concat_dir / "combined_g18_avg1m", self.used_g18_files)
-<<<<<<< HEAD
-
-#checking push
-=======
-#test
->>>>>>> 5631b7e0
+            process_files(g18_files, "GOES-18", self.concat_dir / "combined_g18_avg1m", self.used_g18_files)